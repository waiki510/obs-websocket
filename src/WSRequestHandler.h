--- conflicted
+++ resolved
@@ -60,8 +60,8 @@
 		RpcResponse OpenProjector(const RpcRequest&);
 		RpcResponse TriggerHotkeyByName(const RpcRequest&);
 		RpcResponse TriggerHotkeyBySequence(const RpcRequest&);
-
-<<<<<<< HEAD
+		RpcResponse ExecuteBatch(const RpcRequest&);
+
 		// Category: Media Control
 		RpcResponse PlayPauseMedia(const RpcRequest&);
 		RpcResponse RestartMedia(const RpcRequest&);
@@ -74,30 +74,6 @@
 		RpcResponse ScrubMedia(const RpcRequest&);
 		RpcResponse GetMediaState(const RpcRequest&);
 		RpcResponse GetMediaSourcesList(const RpcRequest&);
-=======
-		RpcResponse ExecuteBatch(const RpcRequest&);
-
-		RpcResponse SetCurrentScene(const RpcRequest&);
-		RpcResponse GetCurrentScene(const RpcRequest&);
-		RpcResponse GetSceneList(const RpcRequest&);
-		RpcResponse CreateScene(const RpcRequest&);
-		RpcResponse SetSceneTransitionOverride(const RpcRequest&);
-		RpcResponse RemoveSceneTransitionOverride(const RpcRequest&);
-		RpcResponse GetSceneTransitionOverride(const RpcRequest&);
-
-		RpcResponse GetSceneItemList(const RpcRequest&);
-		RpcResponse SetSceneItemRender(const RpcRequest&);
-		RpcResponse SetSceneItemPosition(const RpcRequest&);
-		RpcResponse SetSceneItemTransform(const RpcRequest&);
-		RpcResponse SetSceneItemCrop(const RpcRequest&);
-		RpcResponse GetSceneItemProperties(const RpcRequest&);
-		RpcResponse SetSceneItemProperties(const RpcRequest&);
-		RpcResponse ResetSceneItem(const RpcRequest&);
-		RpcResponse DuplicateSceneItem(const RpcRequest&);
-		RpcResponse DeleteSceneItem(const RpcRequest&);
-		RpcResponse AddSceneItem(const RpcRequest&);
-		RpcResponse ReorderSceneItems(const RpcRequest&);
->>>>>>> 80d82861
 
 		// Category: Outputs
 		RpcResponse ListOutputs(const RpcRequest&);
