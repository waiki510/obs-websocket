--- conflicted
+++ resolved
@@ -122,69 +122,6 @@
 }
 
 /**
-<<<<<<< HEAD
- * Release the T-Bar. YOU MUST CALL THIS IF YOU SPECIFY `release = false` IN `SetTBarPosition`.
- *
- * @api requests
- * @name ReleaseTBar
- * @category transitions
- * @since 4.8.0
- */
-RpcResponse WSRequestHandler::ReleaseTBar(const RpcRequest& request) {
-	if (!obs_frontend_preview_program_mode_active()) {
-		return request.failed("studio mode not enabled");
-	}
-
-	if (obs_transition_fixed(obs_frontend_get_current_transition())) {
-		return request.failed("current transition doesn't support t-bar control");
-	}
-
-	obs_frontend_release_tbar();
-
-	return request.success();
-}
-
-/**
- * Set the manual position of the T-Bar (in Studio Mode) to the specified value. Will return an error if OBS is not in studio mode
- * or if the current transition doesn't support T-Bar control.
- *
- * @param {double} `position` T-Bar position. This value must be between 0.0 and 1.0.
- *
- * @api requests
- * @name SetTBarPosition
- * @category transitions
- * @since 4.8.0
- */
-RpcResponse WSRequestHandler::SetTBarPosition(const RpcRequest& request) {
-	if (!obs_frontend_preview_program_mode_active()) {
-		return request.failed("studio mode not enabled");
-	}
-
-	if (obs_transition_fixed(obs_frontend_get_current_transition())) {
-		return request.failed("current transition doesn't support t-bar control");
-	}
-
-	if (!request.hasField("position")) {
-		return request.failed("missing request parameters");
-	}
-
-	double position = obs_data_get_double(request.parameters(), "position");
-	if (position < 0.0 || position > 1.0) {
-		return request.failed("position is out of range");
-	}
-
-	bool release = true;
-	if (request.hasField("release")) {
-		release = obs_data_get_bool(request.parameters(), "release");
-	}
-
-	obs_frontend_set_tbar_position((int)((float)position * 1024.0));
-	if (release) {
-		obs_frontend_release_tbar();
-	}
-
-	return request.success();
-=======
  * Get the position of the current transition.
  *
  * @return {double} `position` current transition position. This value will be between 0.0 and 1.0. Note: Transition returns 1.0 when not active.
@@ -266,5 +203,68 @@
 	OBSDataAutoRelease response = obs_data_create();
 	obs_data_set_obj(response, "transitionSettings", updatedSettings);
 	return request.success(response);
->>>>>>> b9cbd0ec
+}
+
+/**
+ * Release the T-Bar. YOU MUST CALL THIS IF YOU SPECIFY `release = false` IN `SetTBarPosition`.
+ *
+ * @api requests
+ * @name ReleaseTBar
+ * @category transitions
+ * @since 4.8.0
+ */
+RpcResponse WSRequestHandler::ReleaseTBar(const RpcRequest& request) {
+	if (!obs_frontend_preview_program_mode_active()) {
+		return request.failed("studio mode not enabled");
+	}
+
+	if (obs_transition_fixed(obs_frontend_get_current_transition())) {
+		return request.failed("current transition doesn't support t-bar control");
+	}
+
+	obs_frontend_release_tbar();
+
+	return request.success();
+}
+
+/**
+ * Set the manual position of the T-Bar (in Studio Mode) to the specified value. Will return an error if OBS is not in studio mode
+ * or if the current transition doesn't support T-Bar control.
+ *
+ * @param {double} `position` T-Bar position. This value must be between 0.0 and 1.0.
+ *
+ * @api requests
+ * @name SetTBarPosition
+ * @category transitions
+ * @since 4.8.0
+ */
+RpcResponse WSRequestHandler::SetTBarPosition(const RpcRequest& request) {
+	if (!obs_frontend_preview_program_mode_active()) {
+		return request.failed("studio mode not enabled");
+	}
+
+	if (obs_transition_fixed(obs_frontend_get_current_transition())) {
+		return request.failed("current transition doesn't support t-bar control");
+	}
+
+	if (!request.hasField("position")) {
+		return request.failed("missing request parameters");
+	}
+
+	double position = obs_data_get_double(request.parameters(), "position");
+	if (position < 0.0 || position > 1.0) {
+		return request.failed("position is out of range");
+	}
+
+	bool release = true;
+	if (request.hasField("release")) {
+		release = obs_data_get_bool(request.parameters(), "release");
+	}
+
+	obs_frontend_set_tbar_position((int)((float)position * 1024.0));
+	if (release) {
+		obs_frontend_release_tbar();
+	}
+
+	return request.success();
 }