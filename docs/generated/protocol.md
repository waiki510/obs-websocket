<!-- This file was generated based on handlebars templates. Do not edit directly! -->

# obs-websocket 4.6.0 protocol reference

# General Introduction
Messages are exchanged between the client and the server as JSON objects.
This protocol is based on the original OBS Remote protocol created by Bill Hamilton, with new commands specific to OBS Studio.

# Authentication
`obs-websocket` uses SHA256 to transmit credentials.

A request for [`GetAuthRequired`](#getauthrequired) returns two elements:
- A `challenge`: a random string that will be used to generate the auth response.
- A `salt`: applied to the password when generating the auth response.

To generate the answer to the auth challenge, follow this procedure:
- Concatenate the user declared password with the `salt` sent by the server (in this order: `password + server salt`).
- Generate a binary SHA256 hash of the result and encode the resulting SHA256 binary hash to base64, known as a `base64 secret`.
- Concatenate the base64 secret with the `challenge` sent by the server (in this order: `base64 secret + server challenge`).
- Generate a binary SHA256 hash of the result and encode it to base64.
- Voilà, this last base64 string is the `auth response`. You may now use it to authenticate to the server with the [`Authenticate`](#authenticate) request.

Pseudo Code Example:
```
password = "supersecretpassword"
challenge = "ztTBnnuqrqaKDzRM3xcVdbYm"
salt = "PZVbYpvAnZut2SS6JNJytDm9"

secret_string = password + salt
secret_hash = binary_sha256(secret_string)
secret = base64_encode(secret_hash)

auth_response_string = secret + challenge
auth_response_hash = binary_sha256(auth_response_string)
auth_response = base64_encode(auth_response_hash)
```




# Table of Contents

<!-- toc -->

- [Typedefs](#typedefs)
  * [SceneItem](#sceneitem)
  * [SceneItemTransform](#sceneitemtransform)
  * [OBSStats](#obsstats)
  * [Scene](#scene)
- [Events](#events)
  * [Scenes](#scenes)
    + [SwitchScenes](#switchscenes)
    + [ScenesChanged](#sceneschanged)
    + [SceneCollectionChanged](#scenecollectionchanged)
    + [SceneCollectionListChanged](#scenecollectionlistchanged)
  * [Transitions](#transitions)
    + [SwitchTransition](#switchtransition)
    + [TransitionListChanged](#transitionlistchanged)
    + [TransitionDurationChanged](#transitiondurationchanged)
    + [TransitionBegin](#transitionbegin)
  * [Profiles](#profiles)
    + [ProfileChanged](#profilechanged)
    + [ProfileListChanged](#profilelistchanged)
  * [Streaming](#streaming)
    + [StreamStarting](#streamstarting)
    + [StreamStarted](#streamstarted)
    + [StreamStopping](#streamstopping)
    + [StreamStopped](#streamstopped)
    + [StreamStatus](#streamstatus)
  * [Recording](#recording)
    + [RecordingStarting](#recordingstarting)
    + [RecordingStarted](#recordingstarted)
    + [RecordingStopping](#recordingstopping)
    + [RecordingStopped](#recordingstopped)
  * [Replay Buffer](#replay-buffer)
    + [ReplayStarting](#replaystarting)
    + [ReplayStarted](#replaystarted)
    + [ReplayStopping](#replaystopping)
    + [ReplayStopped](#replaystopped)
  * [Other](#other)
    + [Exiting](#exiting)
  * [General](#general)
    + [Heartbeat](#heartbeat)
  * [Sources](#sources)
    + [SourceCreated](#sourcecreated)
    + [SourceDestroyed](#sourcedestroyed)
    + [SourceVolumeChanged](#sourcevolumechanged)
    + [SourceMuteStateChanged](#sourcemutestatechanged)
    + [SourceAudioSyncOffsetChanged](#sourceaudiosyncoffsetchanged)
    + [SourceAudioMixersChanged](#sourceaudiomixerschanged)
    + [SourceRenamed](#sourcerenamed)
    + [SourceFilterAdded](#sourcefilteradded)
    + [SourceFilterRemoved](#sourcefilterremoved)
    + [SourceFiltersReordered](#sourcefiltersreordered)
    + [SourceOrderChanged](#sourceorderchanged)
    + [SceneItemAdded](#sceneitemadded)
    + [SceneItemRemoved](#sceneitemremoved)
    + [SceneItemVisibilityChanged](#sceneitemvisibilitychanged)
    + [SceneItemTransformChanged](#sceneitemtransformchanged)
    + [SceneItemSelected](#sceneitemselected)
    + [SceneItemDeselected](#sceneitemdeselected)
  * [Studio Mode](#studio-mode)
    + [PreviewSceneChanged](#previewscenechanged)
    + [StudioModeSwitched](#studiomodeswitched)
- [Requests](#requests)
  * [General](#general-1)
    + [GetVersion](#getversion)
    + [GetAuthRequired](#getauthrequired)
    + [Authenticate](#authenticate)
    + [SetHeartbeat](#setheartbeat)
    + [SetFilenameFormatting](#setfilenameformatting)
    + [GetFilenameFormatting](#getfilenameformatting)
    + [GetStats](#getstats)
    + [GetVideoInfo](#getvideoinfo)
  * [Profiles](#profiles-1)
    + [SetCurrentProfile](#setcurrentprofile)
    + [GetCurrentProfile](#getcurrentprofile)
    + [ListProfiles](#listprofiles)
  * [Recording](#recording-1)
    + [StartStopRecording](#startstoprecording)
    + [StartRecording](#startrecording)
    + [StopRecording](#stoprecording)
    + [SetRecordingFolder](#setrecordingfolder)
    + [GetRecordingFolder](#getrecordingfolder)
  * [Replay Buffer](#replay-buffer-1)
    + [StartStopReplayBuffer](#startstopreplaybuffer)
    + [StartReplayBuffer](#startreplaybuffer)
    + [StopReplayBuffer](#stopreplaybuffer)
    + [SaveReplayBuffer](#savereplaybuffer)
  * [Scene Collections](#scene-collections)
    + [SetCurrentSceneCollection](#setcurrentscenecollection)
    + [GetCurrentSceneCollection](#getcurrentscenecollection)
    + [ListSceneCollections](#listscenecollections)
  * [Scene Items](#scene-items)
    + [GetSceneItemProperties](#getsceneitemproperties)
    + [SetSceneItemProperties](#setsceneitemproperties)
    + [ResetSceneItem](#resetsceneitem)
    + [SetSceneItemRender](#setsceneitemrender)
    + [SetSceneItemPosition](#setsceneitemposition)
    + [SetSceneItemTransform](#setsceneitemtransform)
    + [SetSceneItemCrop](#setsceneitemcrop)
    + [DeleteSceneItem](#deletesceneitem)
    + [DuplicateSceneItem](#duplicatesceneitem)
  * [Scenes](#scenes-1)
    + [SetCurrentScene](#setcurrentscene)
    + [GetCurrentScene](#getcurrentscene)
    + [GetSceneList](#getscenelist)
    + [ReorderSceneItems](#reordersceneitems)
  * [Sources](#sources-1)
    + [GetSourcesList](#getsourceslist)
    + [GetSourceTypesList](#getsourcetypeslist)
    + [GetVolume](#getvolume)
    + [SetVolume](#setvolume)
    + [GetMute](#getmute)
    + [SetMute](#setmute)
    + [ToggleMute](#togglemute)
    + [SetSyncOffset](#setsyncoffset)
    + [GetSyncOffset](#getsyncoffset)
    + [GetSourceSettings](#getsourcesettings)
    + [SetSourceSettings](#setsourcesettings)
    + [GetTextGDIPlusProperties](#gettextgdiplusproperties)
    + [SetTextGDIPlusProperties](#settextgdiplusproperties)
    + [GetTextFreetype2Properties](#gettextfreetype2properties)
    + [SetTextFreetype2Properties](#settextfreetype2properties)
    + [GetBrowserSourceProperties](#getbrowsersourceproperties)
    + [SetBrowserSourceProperties](#setbrowsersourceproperties)
    + [GetSpecialSources](#getspecialsources)
    + [GetSourceFilters](#getsourcefilters)
    + [AddFilterToSource](#addfiltertosource)
    + [RemoveFilterFromSource](#removefilterfromsource)
    + [ReorderSourceFilter](#reordersourcefilter)
    + [MoveSourceFilter](#movesourcefilter)
    + [SetSourceFilterSettings](#setsourcefiltersettings)
    + [TakeSourceScreenshot](#takesourcescreenshot)
  * [Streaming](#streaming-1)
    + [GetStreamingStatus](#getstreamingstatus)
    + [StartStopStreaming](#startstopstreaming)
    + [StartStreaming](#startstreaming)
    + [StopStreaming](#stopstreaming)
    + [SetStreamSettings](#setstreamsettings)
    + [GetStreamSettings](#getstreamsettings)
    + [SaveStreamSettings](#savestreamsettings)
    + [SendCaptions](#sendcaptions)
  * [Studio Mode](#studio-mode-1)
    + [GetStudioModeStatus](#getstudiomodestatus)
    + [GetPreviewScene](#getpreviewscene)
    + [SetPreviewScene](#setpreviewscene)
    + [TransitionToProgram](#transitiontoprogram)
    + [EnableStudioMode](#enablestudiomode)
    + [DisableStudioMode](#disablestudiomode)
    + [ToggleStudioMode](#togglestudiomode)
  * [Transitions](#transitions-1)
    + [GetTransitionList](#gettransitionlist)
    + [GetCurrentTransition](#getcurrenttransition)
    + [SetCurrentTransition](#setcurrenttransition)
    + [SetTransitionDuration](#settransitionduration)
    + [GetTransitionDuration](#gettransitionduration)

<!-- tocstop -->

# Typedefs
These are complex types, such as `Source` and `Scene`, which are used as arguments or return values in multiple requests and/or events. 


## SceneItem
| Name | Type  | Description |
| ---- | :---: | ------------|
| `cy` | _Number_ |  |
| `cx` | _Number_ |  |
| `name` | _String_ | The name of this Scene Item. |
| `id` | _int_ | Scene item ID |
| `render` | _Boolean_ | Whether or not this Scene Item is set to "visible". |
| `locked` | _Boolean_ | Whether or not this Scene Item is locked and can't be moved around |
| `source_cx` | _Number_ |  |
| `source_cy` | _Number_ |  |
| `type` | _String_ | Source type. Value is one of the following: "input", "filter", "transition", "scene" or "unknown" |
| `volume` | _Number_ |  |
| `x` | _Number_ |  |
| `y` | _Number_ |  |
| `parentGroupName` | _String (optional)_ | Name of the item's parent (if this item belongs to a group) |
| `groupChildren` | _Array&lt;SceneItem&gt; (optional)_ | List of children (if this item is a group) |
## SceneItemTransform
| Name | Type  | Description |
| ---- | :---: | ------------|
| `position.x` | _int_ | The x position of the scene item from the left. |
| `position.y` | _int_ | The y position of the scene item from the top. |
| `position.alignment` | _int_ | The point on the scene item that the item is manipulated from. |
| `rotation` | _double_ | The clockwise rotation of the scene item in degrees around the point of alignment. |
| `scale.x` | _double_ | The x-scale factor of the scene item. |
| `scale.y` | _double_ | The y-scale factor of the scene item. |
| `crop.top` | _int_ | The number of pixels cropped off the top of the scene item before scaling. |
| `crop.right` | _int_ | The number of pixels cropped off the right of the scene item before scaling. |
| `crop.bottom` | _int_ | The number of pixels cropped off the bottom of the scene item before scaling. |
| `crop.left` | _int_ | The number of pixels cropped off the left of the scene item before scaling. |
| `visible` | _bool_ | If the scene item is visible. |
| `locked` | _bool_ | If the scene item is locked in position. |
| `bounds.type` | _String_ | Type of bounding box. Can be "OBS_BOUNDS_STRETCH", "OBS_BOUNDS_SCALE_INNER", "OBS_BOUNDS_SCALE_OUTER", "OBS_BOUNDS_SCALE_TO_WIDTH", "OBS_BOUNDS_SCALE_TO_HEIGHT", "OBS_BOUNDS_MAX_ONLY" or "OBS_BOUNDS_NONE". |
| `bounds.alignment` | _int_ | Alignment of the bounding box. |
| `bounds.x` | _double_ | Width of the bounding box. |
| `bounds.y` | _double_ | Height of the bounding box. |
| `sourceWidth` | _int_ | Base width (without scaling) of the source |
| `sourceHeight` | _int_ | Base source (without scaling) of the source |
| `width` | _double_ | Scene item width (base source width multiplied by the horizontal scaling factor) |
| `height` | _double_ | Scene item height (base source height multiplied by the vertical scaling factor) |
| `parentGroupName` | _String (optional)_ | Name of the item's parent (if this item belongs to a group) |
| `groupChildren` | _Array&lt;SceneItemTransform&gt; (optional)_ | List of children (if this item is a group) |
## OBSStats
| Name | Type  | Description |
| ---- | :---: | ------------|
| `fps` | _double_ | Current framerate. |
| `render-total-frames` | _int_ | Number of frames rendered |
| `render-missed-frames` | _int_ | Number of frames missed due to rendering lag |
| `output-total-frames` | _int_ | Number of frames outputted |
| `output-skipped-frames` | _int_ | Number of frames skipped due to encoding lag |
| `average-frame-time` | _double_ | Average frame render time (in milliseconds) |
| `cpu-usage` | _double_ | Current CPU usage (percentage) |
| `memory-usage` | _double_ | Current RAM usage (in megabytes) |
| `free-disk-space` | _double_ | Free recording disk space (in megabytes) |
<<<<<<< HEAD
## Source
| Name | Type  | Description |
| ---- | :---: | ------------|
| `cy` | _Number_ |  |
| `cx` | _Number_ |  |
| `name` | _String_ | The name of this Scene Item. |
| `id` | _int_ | Scene item ID |
| `render` | _Boolean_ | Whether or not this Scene Item is set to "visible". |
| `locked` | _Boolean_ | Whether or not this Scene Item is locked and can't be moved around |
| `source_cx` | _Number_ |  |
| `source_cy` | _Number_ |  |
| `type` | _String_ | Source type. Value is one of the following: "input", "filter", "transition", "scene" or "unknown" |
| `volume` | _Number_ |  |
| `x` | _Number_ |  |
| `y` | _Number_ |  |
| `alignment` | _int_ | The point on the source that the item is manipulated from. |
=======
>>>>>>> 95bbeb10
## Scene
| Name | Type  | Description |
| ---- | :---: | ------------|
| `name` | _String_ | Name of the currently active scene. |
| `sources` | _Array&lt;SceneItem&gt;_ | Ordered list of the current scene's source items. |



# Events
Events are broadcast by the server to each connected client when a recognized action occurs within OBS.

An event message will contain at least the following base fields:
- `update-type` _String_: the type of event.
- `stream-timecode` _String (optional)_: time elapsed between now and stream start (only present if OBS Studio is streaming).
- `rec-timecode` _String (optional)_: time elapsed between now and recording start (only present if OBS Studio is recording).

Timecodes are sent using the format: `HH:MM:SS.mmm`

Additional fields may be present in the event message depending on the event type.


## Scenes

### SwitchScenes


- Added in v0.3

Indicates a scene change.

**Response Items:**

| Name | Type  | Description |
| ---- | :---: | ------------|
| `scene-name` | _String_ | The new scene. |
| `sources` | _Array&lt;SceneItem&gt;_ | List of scene items in the new scene. Same specification as [`GetCurrentScene`](#getcurrentscene). |


---

### ScenesChanged


- Added in v0.3

The scene list has been modified.
Scenes have been added, removed, or renamed.

**Response Items:**

_No additional response items._

---

### SceneCollectionChanged


- Added in v4.0.0

Triggered when switching to another scene collection or when renaming the current scene collection.

**Response Items:**

_No additional response items._

---

### SceneCollectionListChanged


- Added in v4.0.0

Triggered when a scene collection is created, added, renamed, or removed.

**Response Items:**

_No additional response items._

---

## Transitions

### SwitchTransition


- Added in v4.0.0

The active transition has been changed.

**Response Items:**

| Name | Type  | Description |
| ---- | :---: | ------------|
| `transition-name` | _String_ | The name of the new active transition. |


---

### TransitionListChanged


- Added in v4.0.0

The list of available transitions has been modified.
Transitions have been added, removed, or renamed.

**Response Items:**

_No additional response items._

---

### TransitionDurationChanged


- Added in v4.0.0

The active transition duration has been changed.

**Response Items:**

| Name | Type  | Description |
| ---- | :---: | ------------|
| `new-duration` | _int_ | New transition duration. |


---

### TransitionBegin


- Added in v4.0.0

A transition (other than "cut") has begun.

**Response Items:**

| Name | Type  | Description |
| ---- | :---: | ------------|
| `name` | _String_ | Transition name. |
| `duration` | _int_ | Transition duration (in milliseconds). |
| `from-scene` | _String_ | Source scene of the transition |
| `to-scene` | _String_ | Destination scene of the transition |


---

## Profiles

### ProfileChanged


- Added in v4.0.0

Triggered when switching to another profile or when renaming the current profile.

**Response Items:**

_No additional response items._

---

### ProfileListChanged


- Added in v4.0.0

Triggered when a profile is created, added, renamed, or removed.

**Response Items:**

_No additional response items._

---

## Streaming

### StreamStarting


- Added in v0.3

A request to start streaming has been issued.

**Response Items:**

| Name | Type  | Description |
| ---- | :---: | ------------|
| `preview-only` | _boolean_ | Always false (retrocompatibility). |


---

### StreamStarted


- Added in v0.3

Streaming started successfully.

**Response Items:**

_No additional response items._

---

### StreamStopping


- Added in v0.3

A request to stop streaming has been issued.

**Response Items:**

| Name | Type  | Description |
| ---- | :---: | ------------|
| `preview-only` | _boolean_ | Always false (retrocompatibility). |


---

### StreamStopped


- Added in v0.3

Streaming stopped successfully.

**Response Items:**

_No additional response items._

---

### StreamStatus


- Added in v0.3

Emit every 2 seconds.

**Response Items:**

| Name | Type  | Description |
| ---- | :---: | ------------|
| `streaming` | _boolean_ | Current streaming state. |
| `recording` | _boolean_ | Current recording state. |
| `replay-buffer-active` | _boolean_ | Replay Buffer status |
| `bytes-per-sec` | _int_ | Amount of data per second (in bytes) transmitted by the stream encoder. |
| `kbits-per-sec` | _int_ | Amount of data per second (in kilobits) transmitted by the stream encoder. |
| `strain` | _double_ | Percentage of dropped frames. |
| `total-stream-time` | _int_ | Total time (in seconds) since the stream started. |
| `num-total-frames` | _int_ | Total number of frames transmitted since the stream started. |
| `num-dropped-frames` | _int_ | Number of frames dropped by the encoder since the stream started. |
| `fps` | _double_ | Current framerate. |
| `render-total-frames` | _int_ | Number of frames rendered |
| `render-missed-frames` | _int_ | Number of frames missed due to rendering lag |
| `output-total-frames` | _int_ | Number of frames outputted |
| `output-skipped-frames` | _int_ | Number of frames skipped due to encoding lag |
| `average-frame-time` | _double_ | Average frame time (in milliseconds) |
| `cpu-usage` | _double_ | Current CPU usage (percentage) |
| `memory-usage` | _double_ | Current RAM usage (in megabytes) |
| `free-disk-space` | _double_ | Free recording disk space (in megabytes) |
| `preview-only` | _boolean_ | Always false (retrocompatibility). |


---

## Recording

### RecordingStarting


- Added in v0.3

A request to start recording has been issued.

**Response Items:**

_No additional response items._

---

### RecordingStarted


- Added in v0.3

Recording started successfully.

**Response Items:**

_No additional response items._

---

### RecordingStopping


- Added in v0.3

A request to stop recording has been issued.

**Response Items:**

_No additional response items._

---

### RecordingStopped


- Added in v0.3

Recording stopped successfully.

**Response Items:**

_No additional response items._

---

## Replay Buffer

### ReplayStarting


- Added in v4.2.0

A request to start the replay buffer has been issued.

**Response Items:**

_No additional response items._

---

### ReplayStarted


- Added in v4.2.0

Replay Buffer started successfully

**Response Items:**

_No additional response items._

---

### ReplayStopping


- Added in v4.2.0

A request to stop the replay buffer has been issued.

**Response Items:**

_No additional response items._

---

### ReplayStopped


- Added in v4.2.0

Replay Buffer stopped successfully

**Response Items:**

_No additional response items._

---

## Other

### Exiting


- Added in v0.3

OBS is exiting.

**Response Items:**

_No additional response items._

---

## General

### Heartbeat


- Added in v

Emitted every 2 seconds after enabling it by calling SetHeartbeat.

**Response Items:**

| Name | Type  | Description |
| ---- | :---: | ------------|
| `pulse` | _boolean_ | Toggles between every JSON message as an "I am alive" indicator. |
| `current-profile` | _string (optional)_ | Current active profile. |
| `current-scene` | _string (optional)_ | Current active scene. |
| `streaming` | _boolean (optional)_ | Current streaming state. |
| `total-stream-time` | _int (optional)_ | Total time (in seconds) since the stream started. |
| `total-stream-bytes` | _int (optional)_ | Total bytes sent since the stream started. |
| `total-stream-frames` | _int (optional)_ | Total frames streamed since the stream started. |
| `recording` | _boolean (optional)_ | Current recording state. |
| `total-record-time` | _int (optional)_ | Total time (in seconds) since recording started. |
| `total-record-bytes` | _int (optional)_ | Total bytes recorded since the recording started. |
| `total-record-frames` | _int (optional)_ | Total frames recorded since the recording started. |
| `stats` | _Stats_ | OBS Stats |


---

## Sources

### SourceCreated


- Added in v4.6.0

A source has been created. A source can be an input, a scene or a transition.

**Response Items:**

| Name | Type  | Description |
| ---- | :---: | ------------|
| `sourceName` | _String_ | Source name |
| `sourceType` | _String_ | Source type. Can be "input", "scene", "transition" or "filter". |
| `sourceKind` | _String_ | Source kind. |
| `sourceSettings` | _Object_ | Source settings |


---

### SourceDestroyed


- Added in v4.6.0

A source has been destroyed/removed. A source can be an input, a scene or a transition.

**Response Items:**

| Name | Type  | Description |
| ---- | :---: | ------------|
| `sourceName` | _String_ | Source name |
| `sourceType` | _String_ | Source type. Can be "input", "scene", "transition" or "filter". |
| `sourceKind` | _String_ | Source kind. |


---

### SourceVolumeChanged


- Added in v4.6.0

The volume of a source has changed.

**Response Items:**

| Name | Type  | Description |
| ---- | :---: | ------------|
| `sourceName` | _String_ | Source name |
| `volume` | _float_ | Source volume |


---

### SourceMuteStateChanged


- Added in v4.6.0

A source has been muted or unmuted.

**Response Items:**

| Name | Type  | Description |
| ---- | :---: | ------------|
| `sourceName` | _String_ | Source name |
| `muted` | _boolean_ | Mute status of the source |


---

### SourceAudioSyncOffsetChanged


- Added in v4.6.0

The audio sync offset of a source has changed.

**Response Items:**

| Name | Type  | Description |
| ---- | :---: | ------------|
| `sourceName` | _String_ | Source name |
| `syncOffset` | _int_ | Audio sync offset of the source (in nanoseconds) |


---

### SourceAudioMixersChanged


- Added in v4.6.0

Audio mixer routing changed on a source.

**Response Items:**

| Name | Type  | Description |
| ---- | :---: | ------------|
| `sourceName` | _String_ | Source name |
| `routingStatus` | _Array&lt;Object&gt;_ | Routing status of the source for each audio mixer (array of 6 values) |
| `routingStatus.*.id` | _int_ | Mixer number |
| `routingStatus.*.enabled` | _boolean_ | Routing status |
| `hexMixersValue` | _String_ | Raw mixer flags (little-endian, one bit per mixer) as an hexadecimal value |


---

### SourceRenamed


- Added in v4.6.0

A source has been renamed.

**Response Items:**

| Name | Type  | Description |
| ---- | :---: | ------------|
| `previousName` | _String_ | Previous source name |
| `newName` | _String_ | New source name |


---

### SourceFilterAdded


- Added in v4.6.0

A filter was added to a source.

**Response Items:**

| Name | Type  | Description |
| ---- | :---: | ------------|
| `sourceName` | _String_ | Source name |
| `filterName` | _String_ | Filter name |
| `filterType` | _String_ | Filter type |
| `filterSettings` | _Object_ | Filter settings |


---

### SourceFilterRemoved


- Added in v4.6.0

A filter was removed from a source.

**Response Items:**

| Name | Type  | Description |
| ---- | :---: | ------------|
| `sourceName` | _String_ | Source name |
| `filterName` | _String_ | Filter name |
| `filterType` | _String_ | Filter type |


---

### SourceFiltersReordered


- Added in v4.6.0

Filters in a source have been reordered.

**Response Items:**

| Name | Type  | Description |
| ---- | :---: | ------------|
| `sourceName` | _String_ | Source name |
| `filters` | _Array&lt;Object&gt;_ | Ordered Filters list |
| `filters.*.name` | _String_ | Filter name |
| `filters.*.type` | _String_ | Filter type |


---

### SourceOrderChanged


- Added in v4.0.0

Scene items have been reordered.

**Response Items:**

| Name | Type  | Description |
| ---- | :---: | ------------|
| `scene-name` | _String_ | Name of the scene where items have been reordered. |
| `scene-items` | _Array&lt;Object&gt;_ | Ordered list of scene items |
| `scene-items.*.source-name` | _String_ | Item source name |
| `scene-items.*.item-id` | _int_ | Scene item unique ID |


---

### SceneItemAdded


- Added in v4.0.0

An item has been added to the current scene.

**Response Items:**

| Name | Type  | Description |
| ---- | :---: | ------------|
| `scene-name` | _String_ | Name of the scene. |
| `item-name` | _String_ | Name of the item added to the scene. |
| `item-id` | _int_ | Scene item ID |


---

### SceneItemRemoved


- Added in v4.0.0

An item has been removed from the current scene.

**Response Items:**

| Name | Type  | Description |
| ---- | :---: | ------------|
| `scene-name` | _String_ | Name of the scene. |
| `item-name` | _String_ | Name of the item removed from the scene. |
| `item-id` | _int_ | Scene item ID |


---

### SceneItemVisibilityChanged


- Added in v4.0.0

An item's visibility has been toggled.

**Response Items:**

| Name | Type  | Description |
| ---- | :---: | ------------|
| `scene-name` | _String_ | Name of the scene. |
| `item-name` | _String_ | Name of the item in the scene. |
| `item-id` | _int_ | Scene item ID |
| `item-visible` | _boolean_ | New visibility state of the item. |


---

### SceneItemTransformChanged


- Added in v4.6.0

An item's transform has been changed.

**Response Items:**

| Name | Type  | Description |
| ---- | :---: | ------------|
| `scene-name` | _String_ | Name of the scene. |
| `item-name` | _String_ | Name of the item in the scene. |
| `item-id` | _int_ | Scene item ID |
| `transform` | _SceneItemProperties_ | Scene item transform properties |


---

### SceneItemSelected


- Added in v4.6.0

A scene item is selected.

**Response Items:**

| Name | Type  | Description |
| ---- | :---: | ------------|
| `scene-name` | _String_ | Name of the scene. |
| `item-name` | _String_ | Name of the item in the scene. |
| `item-id` | _int_ | Name of the item in the scene. |


---

### SceneItemDeselected


- Added in v4.6.0

A scene item is deselected.

**Response Items:**

| Name | Type  | Description |
| ---- | :---: | ------------|
| `scene-name` | _String_ | Name of the scene. |
| `item-name` | _String_ | Name of the item in the scene. |
| `item-id` | _int_ | Name of the item in the scene. |


---

## Studio Mode

### PreviewSceneChanged


- Added in v4.1.0

The selected preview scene has changed (only available in Studio Mode).

**Response Items:**

| Name | Type  | Description |
| ---- | :---: | ------------|
| `scene-name` | _String_ | Name of the scene being previewed. |
| `sources` | _Array&lt;SceneItem&gt;_ | List of sources composing the scene. Same specification as [`GetCurrentScene`](#getcurrentscene). |


---

### StudioModeSwitched


- Added in v4.1.0

Studio Mode has been enabled or disabled.

**Response Items:**

| Name | Type  | Description |
| ---- | :---: | ------------|
| `new-state` | _boolean_ | The new enabled state of Studio Mode. |


---




# Requests
Requests are sent by the client and require at least the following two fields:
- `request-type` _String_: String name of the request type.
- `message-id` _String_: Client defined identifier for the message, will be echoed in the response.

Once a request is sent, the server will return a JSON response with at least the following fields:
- `message-id` _String_: The client defined identifier specified in the request.
- `status` _String_: Response status, will be one of the following: `ok`, `error`
- `error` _String_: An error message accompanying an `error` status.

Additional information may be required/returned depending on the request type. See below for more information.


## General

### GetVersion


- Added in v0.3

Returns the latest version of the plugin and the API.

**Request Fields:**

_No specified parameters._

**Response Items:**

| Name | Type  | Description |
| ---- | :---: | ------------|
| `version` | _double_ | OBSRemote compatible API version. Fixed to 1.1 for retrocompatibility. |
| `obs-websocket-version` | _String_ | obs-websocket plugin version. |
| `obs-studio-version` | _String_ | OBS Studio program version. |
| `available-requests` | _String_ | List of available request types, formatted as a comma-separated list string (e.g. : "Method1,Method2,Method3"). |


---

### GetAuthRequired


- Added in v0.3

Tells the client if authentication is required. If so, returns authentication parameters `challenge`
and `salt` (see "Authentication" for more information).

**Request Fields:**

_No specified parameters._

**Response Items:**

| Name | Type  | Description |
| ---- | :---: | ------------|
| `authRequired` | _boolean_ | Indicates whether authentication is required. |
| `challenge` | _String (optional)_ |  |
| `salt` | _String (optional)_ |  |


---

### Authenticate


- Added in v0.3

Attempt to authenticate the client to the server.

**Request Fields:**

| Name | Type  | Description |
| ---- | :---: | ------------|
| `auth` | _String_ | Response to the auth challenge (see "Authentication" for more information). |


**Response Items:**

_No additional response items._

---

### SetHeartbeat


- Added in v4.3.0

Enable/disable sending of the Heartbeat event

**Request Fields:**

| Name | Type  | Description |
| ---- | :---: | ------------|
| `enable` | _boolean_ | Starts/Stops emitting heartbeat messages |


**Response Items:**

_No additional response items._

---

### SetFilenameFormatting


- Added in v4.3.0

Set the filename formatting string

**Request Fields:**

| Name | Type  | Description |
| ---- | :---: | ------------|
| `filename-formatting` | _String_ | Filename formatting string to set. |


**Response Items:**

_No additional response items._

---

### GetFilenameFormatting


- Added in v4.3.0

Get the filename formatting string

**Request Fields:**

_No specified parameters._

**Response Items:**

| Name | Type  | Description |
| ---- | :---: | ------------|
| `filename-formatting` | _String_ | Current filename formatting string. |


---

### GetStats


- Added in v4.6.0

Get OBS stats (almost the same info as provided in OBS' stats window)

**Request Fields:**

_No specified parameters._

**Response Items:**

| Name | Type  | Description |
| ---- | :---: | ------------|
| `stats` | _OBSStats_ | OBS stats |


---

### GetVideoInfo


- Added in v4.6.0

Get basic OBS video information

**Request Fields:**

_No specified parameters._

**Response Items:**

| Name | Type  | Description |
| ---- | :---: | ------------|
| `baseWidth` | _int_ | Base (canvas) width |
| `baseHeight` | _int_ | Base (canvas) height |
| `outputWidth` | _int_ | Output width |
| `outputHeight` | _int_ | Output height |
| `scaleType` | _String_ | Scaling method used if output size differs from base size |
| `fps` | _double_ | Frames rendered per second |
| `videoFormat` | _String_ | Video color format |
| `colorSpace` | _String_ | Color space for YUV |
| `colorRange` | _String_ | Color range (full or partial) |


---

## Profiles

### SetCurrentProfile


- Added in v4.0.0

Set the currently active profile.

**Request Fields:**

| Name | Type  | Description |
| ---- | :---: | ------------|
| `profile-name` | _String_ | Name of the desired profile. |


**Response Items:**

_No additional response items._

---

### GetCurrentProfile


- Added in v4.0.0

Get the name of the current profile.

**Request Fields:**

_No specified parameters._

**Response Items:**

| Name | Type  | Description |
| ---- | :---: | ------------|
| `profile-name` | _String_ | Name of the currently active profile. |


---

### ListProfiles


- Added in v4.0.0

Get a list of available profiles.

**Request Fields:**

_No specified parameters._

**Response Items:**

| Name | Type  | Description |
| ---- | :---: | ------------|
| `profiles` | _Array&lt;Object&gt;_ | List of available profiles. |


---

## Recording

### StartStopRecording


- Added in v0.3

Toggle recording on or off.

**Request Fields:**

_No specified parameters._

**Response Items:**

_No additional response items._

---

### StartRecording


- Added in v4.1.0

Start recording.
Will return an `error` if recording is already active.

**Request Fields:**

_No specified parameters._

**Response Items:**

_No additional response items._

---

### StopRecording


- Added in v4.1.0

Stop recording.
Will return an `error` if recording is not active.

**Request Fields:**

_No specified parameters._

**Response Items:**

_No additional response items._

---

### SetRecordingFolder


- Added in v4.1.0



Please note: if `SetRecordingFolder` is called while a recording is
in progress, the change won't be applied immediately and will be
effective on the next recording.

**Request Fields:**

| Name | Type  | Description |
| ---- | :---: | ------------|
| `rec-folder` | _String_ | Path of the recording folder. |


**Response Items:**

_No additional response items._

---

### GetRecordingFolder


- Added in v4.1.0

Get the path of  the current recording folder.

**Request Fields:**

_No specified parameters._

**Response Items:**

| Name | Type  | Description |
| ---- | :---: | ------------|
| `rec-folder` | _String_ | Path of the recording folder. |


---

## Replay Buffer

### StartStopReplayBuffer


- Added in v4.2.0

Toggle the Replay Buffer on/off.

**Request Fields:**

_No specified parameters._

**Response Items:**

_No additional response items._

---

### StartReplayBuffer


- Added in v4.2.0

Start recording into the Replay Buffer.
Will return an `error` if the Replay Buffer is already active or if the
"Save Replay Buffer" hotkey is not set in OBS' settings.
Setting this hotkey is mandatory, even when triggering saves only
through obs-websocket.

**Request Fields:**

_No specified parameters._

**Response Items:**

_No additional response items._

---

### StopReplayBuffer


- Added in v4.2.0

Stop recording into the Replay Buffer.
Will return an `error` if the Replay Buffer is not active.

**Request Fields:**

_No specified parameters._

**Response Items:**

_No additional response items._

---

### SaveReplayBuffer


- Added in v4.2.0

Flush and save the contents of the Replay Buffer to disk. This is
basically the same as triggering the "Save Replay Buffer" hotkey.
Will return an `error` if the Replay Buffer is not active.

**Request Fields:**

_No specified parameters._

**Response Items:**

_No additional response items._

---

## Scene Collections

### SetCurrentSceneCollection


- Added in v4.0.0

Change the active scene collection.

**Request Fields:**

| Name | Type  | Description |
| ---- | :---: | ------------|
| `sc-name` | _String_ | Name of the desired scene collection. |


**Response Items:**

_No additional response items._

---

### GetCurrentSceneCollection


- Added in v4.0.0

Get the name of the current scene collection.

**Request Fields:**

_No specified parameters._

**Response Items:**

| Name | Type  | Description |
| ---- | :---: | ------------|
| `sc-name` | _String_ | Name of the currently active scene collection. |


---

### ListSceneCollections


- Added in v4.0.0

List available scene collections

**Request Fields:**

_No specified parameters._

**Response Items:**

| Name | Type  | Description |
| ---- | :---: | ------------|
| `scene-collections` | _Array&lt;String&gt;_ | Scene collections list |


---

## Scene Items

### GetSceneItemProperties


- Added in v4.3.0

Gets the scene specific properties of the specified source item.
Coordinates are relative to the item's parent (the scene or group it belongs to).

**Request Fields:**

| Name | Type  | Description |
| ---- | :---: | ------------|
| `scene-name` | _String (optional)_ | the name of the scene that the source item belongs to. Defaults to the current scene. |
| `item` | _String_ | The name of the source. |


**Response Items:**

| Name | Type  | Description |
| ---- | :---: | ------------|
| `name` | _String_ | The name of the source. |
| `position.x` | _int_ | The x position of the source from the left. |
| `position.y` | _int_ | The y position of the source from the top. |
| `position.alignment` | _int_ | The point on the source that the item is manipulated from. |
| `rotation` | _double_ | The clockwise rotation of the item in degrees around the point of alignment. |
| `scale.x` | _double_ | The x-scale factor of the source. |
| `scale.y` | _double_ | The y-scale factor of the source. |
| `crop.top` | _int_ | The number of pixels cropped off the top of the source before scaling. |
| `crop.right` | _int_ | The number of pixels cropped off the right of the source before scaling. |
| `crop.bottom` | _int_ | The number of pixels cropped off the bottom of the source before scaling. |
| `crop.left` | _int_ | The number of pixels cropped off the left of the source before scaling. |
| `visible` | _bool_ | If the source is visible. |
| `locked` | _bool_ | If the source's transform is locked. |
| `bounds.type` | _String_ | Type of bounding box. Can be "OBS_BOUNDS_STRETCH", "OBS_BOUNDS_SCALE_INNER", "OBS_BOUNDS_SCALE_OUTER", "OBS_BOUNDS_SCALE_TO_WIDTH", "OBS_BOUNDS_SCALE_TO_HEIGHT", "OBS_BOUNDS_MAX_ONLY" or "OBS_BOUNDS_NONE". |
| `bounds.alignment` | _int_ | Alignment of the bounding box. |
| `bounds.x` | _double_ | Width of the bounding box. |
| `bounds.y` | _double_ | Height of the bounding box. |
| `sourceWidth` | _int_ | Base width (without scaling) of the source |
| `sourceHeight` | _int_ | Base source (without scaling) of the source |
| `width` | _double_ | Scene item width (base source width multiplied by the horizontal scaling factor) |
| `height` | _double_ | Scene item height (base source height multiplied by the vertical scaling factor) |


---

### SetSceneItemProperties


- Added in v4.3.0

Sets the scene specific properties of a source. Unspecified properties will remain unchanged.
Coordinates are relative to the item's parent (the scene or group it belongs to).

**Request Fields:**

| Name | Type  | Description |
| ---- | :---: | ------------|
| `scene-name` | _String (optional)_ | the name of the scene that the source item belongs to. Defaults to the current scene. |
| `item` | _String_ | The name of the source. |
| `position.x` | _int (optional)_ | The new x position of the source. |
| `position.y` | _int (optional)_ | The new y position of the source. |
| `position.alignment` | _int (optional)_ | The new alignment of the source. |
| `rotation` | _double (optional)_ | The new clockwise rotation of the item in degrees. |
| `scale.x` | _double (optional)_ | The new x scale of the item. |
| `scale.y` | _double (optional)_ | The new y scale of the item. |
| `crop.top` | _int (optional)_ | The new amount of pixels cropped off the top of the source before scaling. |
| `crop.bottom` | _int (optional)_ | The new amount of pixels cropped off the bottom of the source before scaling. |
| `crop.left` | _int (optional)_ | The new amount of pixels cropped off the left of the source before scaling. |
| `crop.right` | _int (optional)_ | The new amount of pixels cropped off the right of the source before scaling. |
| `visible` | _bool (optional)_ | The new visibility of the source. 'true' shows source, 'false' hides source. |
| `locked` | _bool (optional)_ | The new locked status of the source. 'true' keeps it in its current position, 'false' allows movement. |
| `bounds.type` | _String (optional)_ | The new bounds type of the source. Can be "OBS_BOUNDS_STRETCH", "OBS_BOUNDS_SCALE_INNER", "OBS_BOUNDS_SCALE_OUTER", "OBS_BOUNDS_SCALE_TO_WIDTH", "OBS_BOUNDS_SCALE_TO_HEIGHT", "OBS_BOUNDS_MAX_ONLY" or "OBS_BOUNDS_NONE". |
| `bounds.alignment` | _int (optional)_ | The new alignment of the bounding box. (0-2, 4-6, 8-10) |
| `bounds.x` | _double (optional)_ | The new width of the bounding box. |
| `bounds.y` | _double (optional)_ | The new height of the bounding box. |


**Response Items:**

_No additional response items._

---

### ResetSceneItem


- Added in v4.2.0

Reset a scene item.

**Request Fields:**

| Name | Type  | Description |
| ---- | :---: | ------------|
| `scene-name` | _String (optional)_ | Name of the scene the source belongs to. Defaults to the current scene. |
| `item` | _String_ | Name of the source item. |


**Response Items:**

_No additional response items._

---

### SetSceneItemRender

- **⚠️ Deprecated. Since 4.3.0. Prefer the use of SetSceneItemProperties. ⚠️**

- Added in v0.3

Show or hide a specified source item in a specified scene.

**Request Fields:**

| Name | Type  | Description |
| ---- | :---: | ------------|
| `source` | _String_ | Scene item name in the specified scene. |
| `render` | _boolean_ | true = shown ; false = hidden |
| `scene-name` | _String (optional)_ | Name of the scene where the source resides. Defaults to the currently active scene. |


**Response Items:**

_No additional response items._

---

### SetSceneItemPosition

- **⚠️ Deprecated. Since 4.3.0. Prefer the use of SetSceneItemProperties. ⚠️**

- Added in v4.0.0

Sets the coordinates of a specified source item.

**Request Fields:**

| Name | Type  | Description |
| ---- | :---: | ------------|
| `scene-name` | _String (optional)_ | The name of the scene that the source item belongs to. Defaults to the current scene. |
| `item` | _String_ | The name of the source item. |
| `x` | _double_ | X coordinate. |
| `y` | _double_ | Y coordinate. |


**Response Items:**

_No additional response items._

---

### SetSceneItemTransform

- **⚠️ Deprecated. Since 4.3.0. Prefer the use of SetSceneItemProperties. ⚠️**

- Added in v4.0.0

Set the transform of the specified source item.

**Request Fields:**

| Name | Type  | Description |
| ---- | :---: | ------------|
| `scene-name` | _String (optional)_ | The name of the scene that the source item belongs to. Defaults to the current scene. |
| `item` | _String_ | The name of the source item. |
| `x-scale` | _double_ | Width scale factor. |
| `y-scale` | _double_ | Height scale factor. |
| `rotation` | _double_ | Source item rotation (in degrees). |


**Response Items:**

_No additional response items._

---

### SetSceneItemCrop

- **⚠️ Deprecated. Since 4.3.0. Prefer the use of SetSceneItemProperties. ⚠️**

- Added in v4.1.0

Sets the crop coordinates of the specified source item.

**Request Fields:**

| Name | Type  | Description |
| ---- | :---: | ------------|
| `scene-name` | _String (optional)_ | the name of the scene that the source item belongs to. Defaults to the current scene. |
| `item` | _String_ | The name of the source. |
| `top` | _int_ | Pixel position of the top of the source item. |
| `bottom` | _int_ | Pixel position of the bottom of the source item. |
| `left` | _int_ | Pixel position of the left of the source item. |
| `right` | _int_ | Pixel position of the right of the source item. |


**Response Items:**

_No additional response items._

---

### DeleteSceneItem


- Added in v4.5.0

Deletes a scene item.

**Request Fields:**

| Name | Type  | Description |
| ---- | :---: | ------------|
| `scene` | _String (optional)_ | Name of the scene the source belongs to. Defaults to the current scene. |
| `item` | _Object_ | item to delete (required) |
| `item.name` | _String_ | name of the scene item (prefer `id`, including both is acceptable). |
| `item.id` | _int_ | id of the scene item. |


**Response Items:**

_No additional response items._

---

### DuplicateSceneItem


- Added in v4.5.0

Duplicates a scene item.

**Request Fields:**

| Name | Type  | Description |
| ---- | :---: | ------------|
| `fromScene` | _String (optional)_ | Name of the scene to copy the item from. Defaults to the current scene. |
| `toScene` | _String (optional)_ | Name of the scene to create the item in. Defaults to the current scene. |
| `item` | _Object_ | item to duplicate (required) |
| `item.name` | _String_ | name of the scene item (prefer `id`, including both is acceptable). |
| `item.id` | _int_ | id of the scene item. |


**Response Items:**

| Name | Type  | Description |
| ---- | :---: | ------------|
| `scene` | _String_ | Name of the scene where the new item was created |
| `item` | _Object_ | New item info |
| `item.id` | _int_ | New item ID |
| `item.name` | _String_ | New item name |


---

## Scenes

### SetCurrentScene


- Added in v0.3

Switch to the specified scene.

**Request Fields:**

| Name | Type  | Description |
| ---- | :---: | ------------|
| `scene-name` | _String_ | Name of the scene to switch to. |


**Response Items:**

_No additional response items._

---

### GetCurrentScene


- Added in v0.3

Get the current scene's name and source items.

**Request Fields:**

_No specified parameters._

**Response Items:**

| Name | Type  | Description |
| ---- | :---: | ------------|
| `name` | _String_ | Name of the currently active scene. |
| `sources` | _Array&lt;SceneItem&gt;_ | Ordered list of the current scene's source items. |


---

### GetSceneList


- Added in v0.3

Get a list of scenes in the currently active profile.

**Request Fields:**

_No specified parameters._

**Response Items:**

| Name | Type  | Description |
| ---- | :---: | ------------|
| `current-scene` | _String_ | Name of the currently active scene. |
| `scenes` | _Array&lt;Scene&gt;_ | Ordered list of the current profile's scenes (See `[GetCurrentScene](#getcurrentscene)` for more information). |


---

### ReorderSceneItems


- Added in v4.5.0

Changes the order of scene items in the requested scene.

**Request Fields:**

| Name | Type  | Description |
| ---- | :---: | ------------|
| `scene` | _String (optional)_ | Name of the scene to reorder (defaults to current). |
| `items` | _Array&lt;Scene&gt;_ | Ordered list of objects with name and/or id specified. Id preferred due to uniqueness per scene |
| `items[].id` | _int (optional)_ | Id of a specific scene item. Unique on a scene by scene basis. |
| `items[].name` | _String (optional)_ | Name of a scene item. Sufficiently unique if no scene items share sources within the scene. |


**Response Items:**

_No additional response items._

---

## Sources

### GetSourcesList


- Added in v4.3.0

List all sources available in the running OBS instance

**Request Fields:**

_No specified parameters._

**Response Items:**

| Name | Type  | Description |
| ---- | :---: | ------------|
| `sources` | _Array&lt;Object&gt;_ | Array of sources |
| `sources.*.name` | _String_ | Unique source name |
| `sources.*.typeId` | _String_ | Non-unique source internal type (a.k.a type id) |
| `sources.*.type` | _String_ | Source type. Value is one of the following: "input", "filter", "transition", "scene" or "unknown" |


---

### GetSourceTypesList


- Added in v4.3.0

Get a list of all available sources types

**Request Fields:**

_No specified parameters._

**Response Items:**

| Name | Type  | Description |
| ---- | :---: | ------------|
| `ids` | _Array&lt;Object&gt;_ | Array of source types |
| `ids.*.typeId` | _String_ | Non-unique internal source type ID |
| `ids.*.displayName` | _String_ | Display name of the source type |
| `ids.*.type` | _String_ | Type. Value is one of the following: "input", "filter", "transition" or "other" |
| `ids.*.defaultSettings` | _Object_ | Default settings of this source type |
| `ids.*.caps` | _Object_ | Source type capabilities |
| `ids.*.caps.isAsync` | _Boolean_ | True if source of this type provide frames asynchronously |
| `ids.*.caps.hasVideo` | _Boolean_ | True if sources of this type provide video |
| `ids.*.caps.hasAudio` | _Boolean_ | True if sources of this type provide audio |
| `ids.*.caps.canInteract` | _Boolean_ | True if interaction with this sources of this type is possible |
| `ids.*.caps.isComposite` | _Boolean_ | True if sources of this type composite one or more sub-sources |
| `ids.*.caps.doNotDuplicate` | _Boolean_ | True if sources of this type should not be fully duplicated |
| `ids.*.caps.doNotSelfMonitor` | _Boolean_ | True if sources of this type may cause a feedback loop if it's audio is monitored and shouldn't be |


---

### GetVolume


- Added in v4.0.0

Get the volume of the specified source.

**Request Fields:**

| Name | Type  | Description |
| ---- | :---: | ------------|
| `source` | _String_ | Source name. |


**Response Items:**

| Name | Type  | Description |
| ---- | :---: | ------------|
| `name` | _String_ | Source name. |
| `volume` | _double_ | Volume of the source. Between `0.0` and `1.0`. |
| `muted` | _boolean_ | Indicates whether the source is muted. |


---

### SetVolume


- Added in v4.0.0

Set the volume of the specified source.

**Request Fields:**

| Name | Type  | Description |
| ---- | :---: | ------------|
| `source` | _String_ | Source name. |
| `volume` | _double_ | Desired volume. Must be between `0.0` and `1.0`. |


**Response Items:**

_No additional response items._

---

### GetMute


- Added in v4.0.0

Get the mute status of a specified source.

**Request Fields:**

| Name | Type  | Description |
| ---- | :---: | ------------|
| `source` | _String_ | Source name. |


**Response Items:**

| Name | Type  | Description |
| ---- | :---: | ------------|
| `name` | _String_ | Source name. |
| `muted` | _boolean_ | Mute status of the source. |


---

### SetMute


- Added in v4.0.0

Sets the mute status of a specified source.

**Request Fields:**

| Name | Type  | Description |
| ---- | :---: | ------------|
| `source` | _String_ | Source name. |
| `mute` | _boolean_ | Desired mute status. |


**Response Items:**

_No additional response items._

---

### ToggleMute


- Added in v4.0.0

Inverts the mute status of a specified source.

**Request Fields:**

| Name | Type  | Description |
| ---- | :---: | ------------|
| `source` | _String_ | Source name. |


**Response Items:**

_No additional response items._

---

### SetSyncOffset


- Added in v4.2.0

Set the audio sync offset of a specified source.

**Request Fields:**

| Name | Type  | Description |
| ---- | :---: | ------------|
| `source` | _String_ | Source name. |
| `offset` | _int_ | The desired audio sync offset (in nanoseconds). |


**Response Items:**

_No additional response items._

---

### GetSyncOffset


- Added in v4.2.0

Get the audio sync offset of a specified source.

**Request Fields:**

| Name | Type  | Description |
| ---- | :---: | ------------|
| `source` | _String_ | Source name. |


**Response Items:**

| Name | Type  | Description |
| ---- | :---: | ------------|
| `name` | _String_ | Source name. |
| `offset` | _int_ | The audio sync offset (in nanoseconds). |


---

### GetSourceSettings


- Added in v4.3.0

Get settings of the specified source

**Request Fields:**

| Name | Type  | Description |
| ---- | :---: | ------------|
| `sourceName` | _String_ | Source name. |
| `sourceType` | _String (optional)_ | Type of the specified source. Useful for type-checking if you expect a specific settings schema. |


**Response Items:**

| Name | Type  | Description |
| ---- | :---: | ------------|
| `sourceName` | _String_ | Source name |
| `sourceType` | _String_ | Type of the specified source |
| `sourceSettings` | _Object_ | Source settings (varies between source types, may require some probing around). |


---

### SetSourceSettings


- Added in v4.3.0

Set settings of the specified source.

**Request Fields:**

| Name | Type  | Description |
| ---- | :---: | ------------|
| `sourceName` | _String_ | Source name. |
| `sourceType` | _String (optional)_ | Type of the specified source. Useful for type-checking to avoid settings a set of settings incompatible with the actual source's type. |
| `sourceSettings` | _Object_ | Source settings (varies between source types, may require some probing around). |


**Response Items:**

| Name | Type  | Description |
| ---- | :---: | ------------|
| `sourceName` | _String_ | Source name |
| `sourceType` | _String_ | Type of the specified source |
| `sourceSettings` | _Object_ | Updated source settings |


---

### GetTextGDIPlusProperties


- Added in v4.1.0

Get the current properties of a Text GDI Plus source.

**Request Fields:**

| Name | Type  | Description |
| ---- | :---: | ------------|
| `source` | _String_ | Source name. |


**Response Items:**

| Name | Type  | Description |
| ---- | :---: | ------------|
| `source` | _String_ | Source name. |
| `align` | _String_ | Text Alignment ("left", "center", "right"). |
| `bk-color` | _int_ | Background color. |
| `bk-opacity` | _int_ | Background opacity (0-100). |
| `chatlog` | _boolean_ | Chat log. |
| `chatlog_lines` | _int_ | Chat log lines. |
| `color` | _int_ | Text color. |
| `extents` | _boolean_ | Extents wrap. |
| `extents_cx` | _int_ | Extents cx. |
| `extents_cy` | _int_ | Extents cy. |
| `file` | _String_ | File path name. |
| `read_from_file` | _boolean_ | Read text from the specified file. |
| `font` | _Object_ | Holds data for the font. Ex: `"font": { "face": "Arial", "flags": 0, "size": 150, "style": "" }` |
| `font.face` | _String_ | Font face. |
| `font.flags` | _int_ | Font text styling flag. `Bold=1, Italic=2, Bold Italic=3, Underline=5, Strikeout=8` |
| `font.size` | _int_ | Font text size. |
| `font.style` | _String_ | Font Style (unknown function). |
| `gradient` | _boolean_ | Gradient enabled. |
| `gradient_color` | _int_ | Gradient color. |
| `gradient_dir` | _float_ | Gradient direction. |
| `gradient_opacity` | _int_ | Gradient opacity (0-100). |
| `outline` | _boolean_ | Outline. |
| `outline_color` | _int_ | Outline color. |
| `outline_size` | _int_ | Outline size. |
| `outline_opacity` | _int_ | Outline opacity (0-100). |
| `text` | _String_ | Text content to be displayed. |
| `valign` | _String_ | Text vertical alignment ("top", "center", "bottom"). |
| `vertical` | _boolean_ | Vertical text enabled. |


---

### SetTextGDIPlusProperties


- Added in v4.1.0

Set the current properties of a Text GDI Plus source.

**Request Fields:**

| Name | Type  | Description |
| ---- | :---: | ------------|
| `source` | _String_ | Name of the source. |
| `align` | _String (optional)_ | Text Alignment ("left", "center", "right"). |
| `bk-color` | _int (optional)_ | Background color. |
| `bk-opacity` | _int (optional)_ | Background opacity (0-100). |
| `chatlog` | _boolean (optional)_ | Chat log. |
| `chatlog_lines` | _int (optional)_ | Chat log lines. |
| `color` | _int (optional)_ | Text color. |
| `extents` | _boolean (optional)_ | Extents wrap. |
| `extents_cx` | _int (optional)_ | Extents cx. |
| `extents_cy` | _int (optional)_ | Extents cy. |
| `file` | _String (optional)_ | File path name. |
| `read_from_file` | _boolean (optional)_ | Read text from the specified file. |
| `font` | _Object (optional)_ | Holds data for the font. Ex: `"font": { "face": "Arial", "flags": 0, "size": 150, "style": "" }` |
| `font.face` | _String (optional)_ | Font face. |
| `font.flags` | _int (optional)_ | Font text styling flag. `Bold=1, Italic=2, Bold Italic=3, Underline=5, Strikeout=8` |
| `font.size` | _int (optional)_ | Font text size. |
| `font.style` | _String (optional)_ | Font Style (unknown function). |
| `gradient` | _boolean (optional)_ | Gradient enabled. |
| `gradient_color` | _int (optional)_ | Gradient color. |
| `gradient_dir` | _float (optional)_ | Gradient direction. |
| `gradient_opacity` | _int (optional)_ | Gradient opacity (0-100). |
| `outline` | _boolean (optional)_ | Outline. |
| `outline_color` | _int (optional)_ | Outline color. |
| `outline_size` | _int (optional)_ | Outline size. |
| `outline_opacity` | _int (optional)_ | Outline opacity (0-100). |
| `text` | _String (optional)_ | Text content to be displayed. |
| `valign` | _String (optional)_ | Text vertical alignment ("top", "center", "bottom"). |
| `vertical` | _boolean (optional)_ | Vertical text enabled. |
| `render` | _boolean (optional)_ | Visibility of the scene item. |


**Response Items:**

_No additional response items._

---

### GetTextFreetype2Properties


- Added in v4.5.0

Get the current properties of a Text Freetype 2 source.

**Request Fields:**

| Name | Type  | Description |
| ---- | :---: | ------------|
| `source` | _String_ | Source name. |


**Response Items:**

| Name | Type  | Description |
| ---- | :---: | ------------|
| `source` | _String_ | Source name |
| `color1` | _int_ | Gradient top color. |
| `color2` | _int_ | Gradient bottom color. |
| `custom_width` | _int_ | Custom width (0 to disable). |
| `drop_shadow` | _boolean_ | Drop shadow. |
| `font` | _Object_ | Holds data for the font. Ex: `"font": { "face": "Arial", "flags": 0, "size": 150, "style": "" }` |
| `font.face` | _String_ | Font face. |
| `font.flags` | _int_ | Font text styling flag. `Bold=1, Italic=2, Bold Italic=3, Underline=5, Strikeout=8` |
| `font.size` | _int_ | Font text size. |
| `font.style` | _String_ | Font Style (unknown function). |
| `from_file` | _boolean_ | Read text from the specified file. |
| `log_mode` | _boolean_ | Chat log. |
| `outline` | _boolean_ | Outline. |
| `text` | _String_ | Text content to be displayed. |
| `text_file` | _String_ | File path. |
| `word_wrap` | _boolean_ | Word wrap. |


---

### SetTextFreetype2Properties


- Added in v4.5.0

Set the current properties of a Text Freetype 2 source.

**Request Fields:**

| Name | Type  | Description |
| ---- | :---: | ------------|
| `source` | _String_ | Source name. |
| `color1` | _int (optional)_ | Gradient top color. |
| `color2` | _int (optional)_ | Gradient bottom color. |
| `custom_width` | _int (optional)_ | Custom width (0 to disable). |
| `drop_shadow` | _boolean (optional)_ | Drop shadow. |
| `font` | _Object (optional)_ | Holds data for the font. Ex: `"font": { "face": "Arial", "flags": 0, "size": 150, "style": "" }` |
| `font.face` | _String (optional)_ | Font face. |
| `font.flags` | _int (optional)_ | Font text styling flag. `Bold=1, Italic=2, Bold Italic=3, Underline=5, Strikeout=8` |
| `font.size` | _int (optional)_ | Font text size. |
| `font.style` | _String (optional)_ | Font Style (unknown function). |
| `from_file` | _boolean (optional)_ | Read text from the specified file. |
| `log_mode` | _boolean (optional)_ | Chat log. |
| `outline` | _boolean (optional)_ | Outline. |
| `text` | _String (optional)_ | Text content to be displayed. |
| `text_file` | _String (optional)_ | File path. |
| `word_wrap` | _boolean (optional)_ | Word wrap. |


**Response Items:**

_No additional response items._

---

### GetBrowserSourceProperties


- Added in v4.1.0

Get current properties for a Browser Source.

**Request Fields:**

| Name | Type  | Description |
| ---- | :---: | ------------|
| `source` | _String_ | Source name. |


**Response Items:**

| Name | Type  | Description |
| ---- | :---: | ------------|
| `source` | _String_ | Source name. |
| `is_local_file` | _boolean_ | Indicates that a local file is in use. |
| `local_file` | _String_ | file path. |
| `url` | _String_ | Url. |
| `css` | _String_ | CSS to inject. |
| `width` | _int_ | Width. |
| `height` | _int_ | Height. |
| `fps` | _int_ | Framerate. |
| `shutdown` | _boolean_ | Indicates whether the source should be shutdown when not visible. |


---

### SetBrowserSourceProperties


- Added in v4.1.0

Set current properties for a Browser Source.

**Request Fields:**

| Name | Type  | Description |
| ---- | :---: | ------------|
| `source` | _String_ | Name of the source. |
| `is_local_file` | _boolean (optional)_ | Indicates that a local file is in use. |
| `local_file` | _String (optional)_ | file path. |
| `url` | _String (optional)_ | Url. |
| `css` | _String (optional)_ | CSS to inject. |
| `width` | _int (optional)_ | Width. |
| `height` | _int (optional)_ | Height. |
| `fps` | _int (optional)_ | Framerate. |
| `shutdown` | _boolean (optional)_ | Indicates whether the source should be shutdown when not visible. |
| `render` | _boolean (optional)_ | Visibility of the scene item. |


**Response Items:**

_No additional response items._

---

### GetSpecialSources


- Added in v4.1.0

Get configured special sources like Desktop Audio and Mic/Aux sources.

**Request Fields:**

_No specified parameters._

**Response Items:**

| Name | Type  | Description |
| ---- | :---: | ------------|
| `desktop-1` | _String (optional)_ | Name of the first Desktop Audio capture source. |
| `desktop-2` | _String (optional)_ | Name of the second Desktop Audio capture source. |
| `mic-1` | _String (optional)_ | Name of the first Mic/Aux input source. |
| `mic-2` | _String (optional)_ | Name of the second Mic/Aux input source. |
| `mic-3` | _String (optional)_ | NAme of the third Mic/Aux input source. |


---

### GetSourceFilters


- Added in v4.5.0

List filters applied to a source

**Request Fields:**

| Name | Type  | Description |
| ---- | :---: | ------------|
| `sourceName` | _String_ | Source name |


**Response Items:**

| Name | Type  | Description |
| ---- | :---: | ------------|
| `filters` | _Array&lt;Object&gt;_ | List of filters for the specified source |
| `filters.*.type` | _String_ | Filter type |
| `filters.*.name` | _String_ | Filter name |
| `filters.*.settings` | _Object_ | Filter settings |


---

### AddFilterToSource


- Added in v4.5.0

Add a new filter to a source. Available source types along with their settings properties are available from `GetSourceTypesList`.

**Request Fields:**

| Name | Type  | Description |
| ---- | :---: | ------------|
| `sourceName` | _String_ | Name of the source on which the filter is added |
| `filterName` | _String_ | Name of the new filter |
| `filterType` | _String_ | Filter type |
| `filterSettings` | _Object_ | Filter settings |


**Response Items:**

_No additional response items._

---

### RemoveFilterFromSource


- Added in v4.5.0

Remove a filter from a source

**Request Fields:**

| Name | Type  | Description |
| ---- | :---: | ------------|
| `sourceName` | _String_ | Name of the source from which the specified filter is removed |
| `filterName` | _String_ | Name of the filter to remove |


**Response Items:**

_No additional response items._

---

### ReorderSourceFilter


- Added in v4.5.0

Move a filter in the chain (absolute index positioning)

**Request Fields:**

| Name | Type  | Description |
| ---- | :---: | ------------|
| `sourceName` | _String_ | Name of the source to which the filter belongs |
| `filterName` | _String_ | Name of the filter to reorder |
| `newIndex` | _Integer_ | Desired position of the filter in the chain |


**Response Items:**

_No additional response items._

---

### MoveSourceFilter


- Added in v4.5.0

Move a filter in the chain (relative positioning)

**Request Fields:**

| Name | Type  | Description |
| ---- | :---: | ------------|
| `sourceName` | _String_ | Name of the source to which the filter belongs |
| `filterName` | _String_ | Name of the filter to reorder |
| `movementType` | _String_ | How to move the filter around in the source's filter chain. Either "up", "down", "top" or "bottom". |


**Response Items:**

_No additional response items._

---

### SetSourceFilterSettings


- Added in v4.5.0

Update settings of a filter

**Request Fields:**

| Name | Type  | Description |
| ---- | :---: | ------------|
| `sourceName` | _String_ | Name of the source to which the filter belongs |
| `filterName` | _String_ | Name of the filter to reconfigure |
| `filterSettings` | _Object_ | New settings. These will be merged to the current filter settings. |


**Response Items:**

_No additional response items._

---

### TakeSourceScreenshot


- Added in v4.6.0



At least `embedPictureFormat` or `saveToFilePath` must be specified.

Clients can specify `width` and `height` parameters to receive scaled pictures. Aspect ratio is
preserved if only one of these two parameters is specified.

**Request Fields:**

| Name | Type  | Description |
| ---- | :---: | ------------|
| `sourceName` | _String_ | Source name |
| `embedPictureFormat` | _String (optional)_ | Format of the Data URI encoded picture. Can be "png", "jpg", "jpeg" or "bmp" (or any other value supported by Qt's Image module) |
| `saveToFilePath` | _String (optional)_ | Full file path (file extension included) where the captured image is to be saved. Can be in a format different from `pictureFormat`. Can be a relative path. |
| `width` | _int (optional)_ | Screenshot width. Defaults to the source's base width. |
| `height` | _int (optional)_ | Screenshot height. Defaults to the source's base height. |


**Response Items:**

| Name | Type  | Description |
| ---- | :---: | ------------|
| `sourceName` | _String_ | Source name |
| `img` | _String_ | Image Data URI (if `embedPictureFormat` was specified in the request) |
| `imageFile` | _String_ | Absolute path to the saved image file (if `saveToFilePath` was specified in the request) |


---

## Streaming

### GetStreamingStatus


- Added in v0.3

Get current streaming and recording status.

**Request Fields:**

_No specified parameters._

**Response Items:**

| Name | Type  | Description |
| ---- | :---: | ------------|
| `streaming` | _boolean_ | Current streaming status. |
| `recording` | _boolean_ | Current recording status. |
| `stream-timecode` | _String (optional)_ | Time elapsed since streaming started (only present if currently streaming). |
| `rec-timecode` | _String (optional)_ | Time elapsed since recording started (only present if currently recording). |
| `preview-only` | _boolean_ | Always false. Retrocompatibility with OBSRemote. |


---

### StartStopStreaming


- Added in v0.3

Toggle streaming on or off.

**Request Fields:**

_No specified parameters._

**Response Items:**

_No additional response items._

---

### StartStreaming


- Added in v4.1.0

Start streaming.
Will return an `error` if streaming is already active.

**Request Fields:**

| Name | Type  | Description |
| ---- | :---: | ------------|
| `stream` | _Object (optional)_ | Special stream configuration. Please note: these won't be saved to OBS' configuration. |
| `stream.type` | _String (optional)_ | If specified ensures the type of stream matches the given type (usually 'rtmp_custom' or 'rtmp_common'). If the currently configured stream type does not match the given stream type, all settings must be specified in the `settings` object or an error will occur when starting the stream. |
| `stream.metadata` | _Object (optional)_ | Adds the given object parameters as encoded query string parameters to the 'key' of the RTMP stream. Used to pass data to the RTMP service about the streaming. May be any String, Numeric, or Boolean field. |
| `stream.settings` | _Object (optional)_ | Settings for the stream. |
| `stream.settings.server` | _String (optional)_ | The publish URL. |
| `stream.settings.key` | _String (optional)_ | The publish key of the stream. |
| `stream.settings.use-auth` | _boolean (optional)_ | Indicates whether authentication should be used when connecting to the streaming server. |
| `stream.settings.username` | _String (optional)_ | If authentication is enabled, the username for the streaming server. Ignored if `use-auth` is not set to `true`. |
| `stream.settings.password` | _String (optional)_ | If authentication is enabled, the password for the streaming server. Ignored if `use-auth` is not set to `true`. |


**Response Items:**

_No additional response items._

---

### StopStreaming


- Added in v4.1.0

Stop streaming.
Will return an `error` if streaming is not active.

**Request Fields:**

_No specified parameters._

**Response Items:**

_No additional response items._

---

### SetStreamSettings


- Added in v4.1.0

Sets one or more attributes of the current streaming server settings. Any options not passed will remain unchanged. Returns the updated settings in response. If 'type' is different than the current streaming service type, all settings are required. Returns the full settings of the stream (the same as GetStreamSettings).

**Request Fields:**

| Name | Type  | Description |
| ---- | :---: | ------------|
| `type` | _String_ | The type of streaming service configuration, usually `rtmp_custom` or `rtmp_common`. |
| `settings` | _Object_ | The actual settings of the stream. |
| `settings.server` | _String (optional)_ | The publish URL. |
| `settings.key` | _String (optional)_ | The publish key. |
| `settings.use-auth` | _boolean (optional)_ | Indicates whether authentication should be used when connecting to the streaming server. |
| `settings.username` | _String (optional)_ | The username for the streaming service. |
| `settings.password` | _String (optional)_ | The password for the streaming service. |
| `save` | _boolean_ | Persist the settings to disk. |


**Response Items:**

_No additional response items._

---

### GetStreamSettings


- Added in v4.1.0

Get the current streaming server settings.

**Request Fields:**

_No specified parameters._

**Response Items:**

| Name | Type  | Description |
| ---- | :---: | ------------|
| `type` | _String_ | The type of streaming service configuration. Possible values: 'rtmp_custom' or 'rtmp_common'. |
| `settings` | _Object_ | Stream settings object. |
| `settings.server` | _String_ | The publish URL. |
| `settings.key` | _String_ | The publish key of the stream. |
| `settings.use-auth` | _boolean_ | Indicates whether authentication should be used when connecting to the streaming server. |
| `settings.username` | _String_ | The username to use when accessing the streaming server. Only present if `use-auth` is `true`. |
| `settings.password` | _String_ | The password to use when accessing the streaming server. Only present if `use-auth` is `true`. |


---

### SaveStreamSettings


- Added in v4.1.0

Save the current streaming server settings to disk.

**Request Fields:**

_No specified parameters._

**Response Items:**

_No additional response items._

---

### SendCaptions


- Added in v4.6.0

Send the provided text as embedded CEA-608 caption data.
As of OBS Studio 23.1, captions are not yet available on Linux.

**Request Fields:**

| Name | Type  | Description |
| ---- | :---: | ------------|
| `text` | _String_ | Captions text |


**Response Items:**

_No additional response items._

---

## Studio Mode

### GetStudioModeStatus


- Added in v4.1.0

Indicates if Studio Mode is currently enabled.

**Request Fields:**

_No specified parameters._

**Response Items:**

| Name | Type  | Description |
| ---- | :---: | ------------|
| `studio-mode` | _boolean_ | Indicates if Studio Mode is enabled. |


---

### GetPreviewScene


- Added in v4.1.0

Get the name of the currently previewed scene and its list of sources.
Will return an `error` if Studio Mode is not enabled.

**Request Fields:**

_No specified parameters._

**Response Items:**

| Name | Type  | Description |
| ---- | :---: | ------------|
| `name` | _String_ | The name of the active preview scene. |
| `sources` | _Array&lt;SceneItem&gt;_ |  |


---

### SetPreviewScene


- Added in v4.1.0

Set the active preview scene.
Will return an `error` if Studio Mode is not enabled.

**Request Fields:**

| Name | Type  | Description |
| ---- | :---: | ------------|
| `scene-name` | _String_ | The name of the scene to preview. |


**Response Items:**

_No additional response items._

---

### TransitionToProgram


- Added in v4.1.0

Transitions the currently previewed scene to the main output.
Will return an `error` if Studio Mode is not enabled.

**Request Fields:**

| Name | Type  | Description |
| ---- | :---: | ------------|
| `with-transition` | _Object (optional)_ | Change the active transition before switching scenes. Defaults to the active transition. |
| `with-transition.name` | _String_ | Name of the transition. |
| `with-transition.duration` | _int (optional)_ | Transition duration (in milliseconds). |


**Response Items:**

_No additional response items._

---

### EnableStudioMode


- Added in v4.1.0

Enables Studio Mode.

**Request Fields:**

_No specified parameters._

**Response Items:**

_No additional response items._

---

### DisableStudioMode


- Added in v4.1.0

Disables Studio Mode.

**Request Fields:**

_No specified parameters._

**Response Items:**

_No additional response items._

---

### ToggleStudioMode


- Added in v4.1.0

Toggles Studio Mode.

**Request Fields:**

_No specified parameters._

**Response Items:**

_No additional response items._

---

## Transitions

### GetTransitionList


- Added in v4.1.0

List of all transitions available in the frontend's dropdown menu.

**Request Fields:**

_No specified parameters._

**Response Items:**

| Name | Type  | Description |
| ---- | :---: | ------------|
| `current-transition` | _String_ | Name of the currently active transition. |
| `transitions` | _Array&lt;Object&gt;_ | List of transitions. |
| `transitions.*.name` | _String_ | Name of the transition. |


---

### GetCurrentTransition


- Added in v0.3

Get the name of the currently selected transition in the frontend's dropdown menu.

**Request Fields:**

_No specified parameters._

**Response Items:**

| Name | Type  | Description |
| ---- | :---: | ------------|
| `name` | _String_ | Name of the selected transition. |
| `duration` | _int (optional)_ | Transition duration (in milliseconds) if supported by the transition. |


---

### SetCurrentTransition


- Added in v0.3

Set the active transition.

**Request Fields:**

| Name | Type  | Description |
| ---- | :---: | ------------|
| `transition-name` | _String_ | The name of the transition. |


**Response Items:**

_No additional response items._

---

### SetTransitionDuration


- Added in v4.0.0

Set the duration of the currently selected transition if supported.

**Request Fields:**

| Name | Type  | Description |
| ---- | :---: | ------------|
| `duration` | _int_ | Desired duration of the transition (in milliseconds). |


**Response Items:**

_No additional response items._

---

### GetTransitionDuration


- Added in v4.1.0

Get the duration of the currently selected transition if supported.

**Request Fields:**

_No specified parameters._

**Response Items:**

| Name | Type  | Description |
| ---- | :---: | ------------|
| `transition-duration` | _int_ | Duration of the current transition (in milliseconds). |


---
<|MERGE_RESOLUTION|>--- conflicted
+++ resolved
@@ -256,25 +256,6 @@
 | `cpu-usage` | _double_ | Current CPU usage (percentage) |
 | `memory-usage` | _double_ | Current RAM usage (in megabytes) |
 | `free-disk-space` | _double_ | Free recording disk space (in megabytes) |
-<<<<<<< HEAD
-## Source
-| Name | Type  | Description |
-| ---- | :---: | ------------|
-| `cy` | _Number_ |  |
-| `cx` | _Number_ |  |
-| `name` | _String_ | The name of this Scene Item. |
-| `id` | _int_ | Scene item ID |
-| `render` | _Boolean_ | Whether or not this Scene Item is set to "visible". |
-| `locked` | _Boolean_ | Whether or not this Scene Item is locked and can't be moved around |
-| `source_cx` | _Number_ |  |
-| `source_cy` | _Number_ |  |
-| `type` | _String_ | Source type. Value is one of the following: "input", "filter", "transition", "scene" or "unknown" |
-| `volume` | _Number_ |  |
-| `x` | _Number_ |  |
-| `y` | _Number_ |  |
-| `alignment` | _int_ | The point on the source that the item is manipulated from. |
-=======
->>>>>>> 95bbeb10
 ## Scene
 | Name | Type  | Description |
 | ---- | :---: | ------------|
